--- conflicted
+++ resolved
@@ -199,57 +199,12 @@
         let lastScrollPoint: vec2 = null;
         let scrollCounter = 0;
         var handleMouseScroll = (event: WheelEvent) => {
-<<<<<<< HEAD
-            if (viewer.navigationMode === 'none') {
-                return;
-            }
-            if (event.stopPropagation) {
-                viewer.fire('wheel', {
-                    event: event,
-                    id: null,
-                    model: null,
-                    xyz: null
-                });
-                event.stopPropagation();
-            }
-            if (event.preventDefault) {
-                event.preventDefault();
-            }
-
-            scrollCounter++;
-            const scrollPoint = vec2.fromValues(event.clientX, event.clientY);
-            if (lastScrollPoint == null || vec2.dist(lastScrollPoint, scrollPoint) > 5 || scrollCounter > 10) {
-                scrollOrigin = viewer.getInteractionOrigin(event);
-
-                if (scrollOrigin == null) {
-                    var region = viewer.getMergedRegion();
-                    var centre = vec3.fromValues(region.centre[0], region.centre[1], region.centre[2]);
-                    var eye = viewer.getCameraPosition();
-                    var distance = vec3.distance(centre, eye);
-                    var trans = mat4.invert(mat4.create(), viewer.mvMatrix);
-                    var rotation = mat4.getRotation(quat.create(), trans);
-                    var dir = vec3.normalize(vec3.create(), vec3.transformQuat(vec3.create(), [0, 0, -1], rotation));
-                    var move = vec3.scale(vec3.create(), dir, distance);
-                    scrollOrigin = vec3.add(vec3.create(), move, eye);
-                }
-
-                lastScrollPoint = scrollPoint;
-                scrollCounter = 0;
-            }
-
-
-            var sign = (x: any) => {
-                x = +x; // convert to a number
-                if (x === 0 || isNaN(x)) {
-                    return x;
-=======
             try {
                 if (viewer.navigationMode === 'none') {
                     return;
                 }
                 if (event.stopPropagation) {
                     event.stopPropagation();
->>>>>>> 4daf4e35
                 }
                 if (event.preventDefault) {
                     event.preventDefault();
