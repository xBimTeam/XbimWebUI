--- conflicted
+++ resolved
@@ -1711,14 +1711,9 @@
 
     private getCameraDistanceFromRegion(): { near: number, far: number, size: number } {
         let region = this.getMergedRegion();
-<<<<<<< HEAD
-        if (region == null || region.bbox == null || region.bbox.length === 0) {
-            return { near: 0, far: 0, size: 0 };
-=======
 
         if (!region.bbox || region.bbox.length === 0) {
             return { near: 0, far: 0, size: 0};
->>>>>>> 3b86ad56
         }
 
         let camera = this.getCameraPosition();
