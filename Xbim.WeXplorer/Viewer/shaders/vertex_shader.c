--- conflicted
+++ resolved
@@ -74,25 +74,13 @@
 	return normalize(vec3(normTrans * normal));
 }
 
-<<<<<<< HEAD
-//mat3 inverse(mat3 m) {
-//	float det = m[0][0] * (m[1][1] * m[2][2] - m[2][1] * m[1][2])
-//		- m[1][0] * (m[0][1] * m[2][2] - m[0][2] * m[2][1])
-//		+ m[2][0] * (m[0][1] * m[1][2] - m[0][2] * m[1][1]);
-//
-//}
-
-vec4 getIdColor() {
-	float product = floor(aProduct + 0.5);
-	float B = floor(product / (256.0*256.0));
-	float G = floor((product - B * 256.0*256.0) / 256.0);
-	float R = mod(product, 256.0);
-=======
 vec4 getIdColor(float id) {
 	float B = floor(id / (256.0*256.0));
 	float G = floor((id - B * 256.0*256.0) / 256.0);
 	float R = mod(id, 256.0);
->>>>>>> 5f4d5ec2
+//
+//}
+
 	return vec4(R / 255.0, G / 255.0, B / 255.0, 1.0);
 }
 
